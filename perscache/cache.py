"""An easy to use decorator for persistent memoization.

Like `functools.lrucache`, but results can be saved in any format to any storage.
"""

import datetime as dt
import functools
import hashlib
import inspect
from typing import Any, Callable, Iterable

import cloudpickle

from .serializers import CloudPickleSerializer, Serializer
from .storage import CacheExpired, LocalFileStorage, Storage


def hash_it(*data) -> str:
    """Pickles and hashes all the data passed to it as args."""
    result = hashlib.md5()

    for datum in data:
        result.update(cloudpickle.dumps(datum))

    return result.hexdigest()


def is_async(fn):
    """Checks if the function is async."""
    return inspect.iscoroutinefunction(fn) and not inspect.isgeneratorfunction(fn)


class Cache:
    """A cache that can be used to memoize functions."""

    def __init__(self, serializer: Serializer = None, storage: Storage = None):
        """Initialize the cache.

        Args:
            serializer: The serializer to use. If not specified, CloudPickleSerializer is used.
            storage: The storage to use. If not specified, LocalFileStorage is used.
        """

        self.serializer = serializer or CloudPickleSerializer()
        self.storage = storage or LocalFileStorage()

    def __repr__(self) -> str:
        return f"<Cache(serializer={self.serializer}, storage={self.storage})>"

<<<<<<< HEAD
    def cache(
=======
    def __call__(
>>>>>>> f07a4a96
        self,
        fn: callable = None,
        *,
        ignore: Iterable[str] = None,
        serializer: Serializer = None,
        storage: Storage = None,
        ttl: dt.timedelta = None,
    ):
        """Cache the value of the wrapped function.

        Tries to find a cached result of the decorated function in persistent storage.
        Returns the saved result if it was found, or calls the decorated function
        and caches its result.

        The cache will be invalidated if the function code, its argument values or
        the cache serializer have been changed.

        Args:
            ignore: A list of argument names to ignore when hashing the function.
            serializer: The serializer to use. If not specified, the default serializer is used.
                    Defaults to None.
            storage: The storage to use. If not specified, the default storage is used.
                    Defaults to None.
            ttl: The expiration time of the cache. If None, the cache will never expire.
                    Defaults to None.
        """

        wrapper = CachedFunction(
            self, ignore, serializer or self.serializer, storage or self.storage, ttl
        )

        # The decorator should work both with and without parentheses
        return wrapper if fn is None else wrapper(fn)

    cache = __call__  # Alias for backwards compatibility.

    @staticmethod
    def _get(
        key: str, serializer: Serializer, storage: Storage, deadline: dt.datetime
    ) -> Any:
        data = storage.read(key, deadline)
        return serializer.loads(data)

    @staticmethod
    def _set(key: str, value: Any, serializer: Serializer, storage: Storage) -> None:
        data = serializer.dumps(value)
        storage.write(key, data)

    @staticmethod
    def _get_key(
        fn: Callable,
        args: tuple,
        kwargs: dict,
        serializer: Serializer,
        ignore: Iterable[str],
    ) -> str:
        """Get a cache key."""

        # Remove ignored arguments from the arguments tuple and kwargs dict
        if ignore is not None:
            kwargs = {k: v for k, v in kwargs.items() if k not in ignore}

        return hash_it(inspect.getsource(fn), type(serializer), args, kwargs)

    def _get_filename(self, fn: callable, key: str, serializer: Serializer) -> str:
        return f"{fn.__name__}-{key}.{serializer.extension}"


class NoCache:
    """A class used to turn off caching.

    Example:
    ```
    cache = NoCache() if os.environ["DEBUG"] else Cache()

    @cache.cache
    def function():
        ...
    ```
    """

    def __repr__(self) -> str:
        return "<NoCache>"

    @staticmethod
    def __call__(*decorator_args, **decorator_kwargs):
        """Will call the decorated function every time and
        return its result without any caching.
        """

        def _decorator(fn):
            @functools.wraps(fn)
            def _non_async_wrapper(*args, **kwargs):
                return fn(*args, **kwargs)

            @functools.wraps(fn)
            async def _async_wrapper(*args, **kwargs):
                return await fn(*args, **kwargs)

            return _async_wrapper if is_async(fn) else _non_async_wrapper

        return _decorator

    cache = __call__  # Alias for backwards compatibility.


class CachedFunction:
    """A class used as a wrapper."""

    def __init__(
        self,
        cache: Cache,
        ignore: Iterable[str],
        serializer: Serializer,
        storage: Storage,
        ttl: dt.timedelta,
    ):
        self.cache = cache
        self.ignore = ignore
        self.serializer = serializer
        self.storage = storage
        self.ttl = ttl

    def __repr__(self) -> str:
        return (
            f"<CachedFunction(cache={self.cache}, ignore={self.ignore}, "
            "serializer={self.serializer}, storage={self.storage}, ttl={self.ttl})>"
        )

    def __call__(self, fn):
        """Return the correct wrapper."""

        @functools.wraps(fn)
        def _non_async_wrapper(*args, **kwargs):
            key = self.cache._get_key(fn, args, kwargs, self.serializer, self.ignore)
            key = self.cache._get_filename(fn, key, self.serializer)
            try:
                deadline = (
                    dt.datetime.now(dt.timezone.utc) - self.ttl if self.ttl else None
                )
                return self.cache._get(key, self.serializer, self.storage, deadline)
            except (FileNotFoundError, CacheExpired):
                value = fn(*args, **kwargs)
                self.cache._set(key, value, self.serializer, self.storage)
                return value

        @functools.wraps(fn)
        async def _async_wrapper(*args, **kwargs):
            key = self.cache._get_key(fn, args, kwargs, self.serializer, self.ignore)
            key = self.cache._get_filename(fn, key, self.serializer)
            try:
                deadline = (
                    dt.datetime.now(dt.timezone.utc) - self.ttl if self.ttl else None
                )
                return self.cache._get(key, self.serializer, self.storage, deadline)
            except (FileNotFoundError, CacheExpired):
                value = await fn(*args, **kwargs)
                self.cache._set(key, value, self.serializer, self.storage)
                return value

        return _async_wrapper if is_async(fn) else _non_async_wrapper<|MERGE_RESOLUTION|>--- conflicted
+++ resolved
@@ -47,11 +47,7 @@
     def __repr__(self) -> str:
         return f"<Cache(serializer={self.serializer}, storage={self.storage})>"
 
-<<<<<<< HEAD
-    def cache(
-=======
     def __call__(
->>>>>>> f07a4a96
         self,
         fn: callable = None,
         *,
